{
	"name": "@vscode/jupyter-lsp-middleware",
	"description": "VS Code Python Language Server Middleware for Jupyter Notebook",
	"main": "dist/node/index.js",
	"types": "dist/node/index.d.ts",
	"scripts": {
		"buildTests": "npm run download-api && npm run copyTestAssets && npm run compilewatch",
		"compile": "tsc -p ./",
		"compilewatch": "tsc -watch -p ./",
		"copyTestAssets": "node ./scripts/prepareTest.js",
		"download-api": "vscode-dts dev",
		"postdownload-api": "vscode-dts main",
		"prepare": "npm run download-api",
		"webpack": "webpack --mode production && node ./scripts/optimizeTypings.js",
		"webpack-dev": "webpack --mode development --watch",
		"webpack-link": "webpack --mode development && node ./scripts/optimizeTypings.js"
	},
	"dependencies": {
<<<<<<< HEAD
		"fast-myers-diff": "3.2.0",
		"sha.js": "2.4.11"
	},
	"devDependencies": {
		"@types/chai": "4.3.16",
		"@types/fs-extra": "11.0.4",
		"@types/glob": "8.1.0",
		"@types/node": "20.14.11",
		"@types/sha.js": "2.4.4",
		"@types/sinon": "17.0.3",
		"@types/tmp": "0.2.6",
		"@types/uuid": "10.0.0",
		"chai": "5.1.1",
		"fs-extra": "11.2.0",
		"glob": "11.0.0",
		"screenshot-desktop": "1.15.0",
		"sinon": "18.0.0",
		"tmp": "0.2.3",
		"ts-loader": "9.5.1",
		"uuid": "10.0.0"
=======
		"fast-myers-diff": "3.0.1",
		"sha.js": "2.4.11"
	},
	"devDependencies": {
		"@types/chai": "4.2.21",
		"@types/fs-extra": "5.0.1",
		"@types/glob": "7.1.1",
		"@types/node": "12.19.12",
		"@types/sha.js": "2.4.0",
		"@types/sinon": "10.0.2",
		"@types/tmp": "0.2.1",
		"@types/uuid": "3.4.3",
		"chai": "4.3.4",
		"fs-extra": "10.0.0",
		"glob": "7.1.4",
		"screenshot-desktop": "1.12.7",
		"sinon": "11.1.2",
		"tmp": "0.2.1",
		"ts-loader": "7.0.5",
		"uuid": "3.4.0"
>>>>>>> 76027254
	},
	"enabledApiProposals": [
		"notebookEditorEdit",
		"notebookEditor"
	],
	"overrides": {
		"terser@<5.14.2": "5.14.2"
	}
}<|MERGE_RESOLUTION|>--- conflicted
+++ resolved
@@ -16,28 +16,6 @@
 		"webpack-link": "webpack --mode development && node ./scripts/optimizeTypings.js"
 	},
 	"dependencies": {
-<<<<<<< HEAD
-		"fast-myers-diff": "3.2.0",
-		"sha.js": "2.4.11"
-	},
-	"devDependencies": {
-		"@types/chai": "4.3.16",
-		"@types/fs-extra": "11.0.4",
-		"@types/glob": "8.1.0",
-		"@types/node": "20.14.11",
-		"@types/sha.js": "2.4.4",
-		"@types/sinon": "17.0.3",
-		"@types/tmp": "0.2.6",
-		"@types/uuid": "10.0.0",
-		"chai": "5.1.1",
-		"fs-extra": "11.2.0",
-		"glob": "11.0.0",
-		"screenshot-desktop": "1.15.0",
-		"sinon": "18.0.0",
-		"tmp": "0.2.3",
-		"ts-loader": "9.5.1",
-		"uuid": "10.0.0"
-=======
 		"fast-myers-diff": "3.0.1",
 		"sha.js": "2.4.11"
 	},
@@ -58,7 +36,6 @@
 		"tmp": "0.2.1",
 		"ts-loader": "7.0.5",
 		"uuid": "3.4.0"
->>>>>>> 76027254
 	},
 	"enabledApiProposals": [
 		"notebookEditorEdit",
