{
<<<<<<< HEAD
	"name": "@vscode/jupyter-lsp-middleware",
	"description": "VS Code Python Language Server Middleware for Jupyter Notebook",
	"main": "dist/node/index.js",
	"types": "dist/node/index.d.ts",
	"scripts": {
		"buildTests": "npm run download-api && npm run copyTestAssets && npm run compilewatch",
		"compile": "tsc -p ./",
		"compilewatch": "tsc -watch -p ./",
		"copyTestAssets": "node ./scripts/prepareTest.js",
		"download-api": "vscode-dts dev",
		"postdownload-api": "vscode-dts main",
		"prepare": "npm run download-api",
		"webpack": "webpack --mode production && node ./scripts/optimizeTypings.js",
		"webpack-dev": "webpack --mode development --watch",
		"webpack-link": "webpack --mode development && node ./scripts/optimizeTypings.js"
	},
=======
>>>>>>> 237837f0
	"dependencies": {
		"fast-myers-diff": "^3.0.1",
		"sha.js": "^2.4.11"
	},
<<<<<<< HEAD
=======
	"description": "VS Code Python Language Server Middleware for Jupyter Notebook",
>>>>>>> 237837f0
	"devDependencies": {
		"@types/chai": "^4.2.21",
		"@types/fs-extra": "^5.0.1",
		"@types/glob": "^7.1.1",
		"@types/node": "^12.19.12",
		"@types/sha.js": "^2.4.0",
		"@types/sinon": "^10.0.2",
		"@types/tmp": "^0.2.1",
		"@types/uuid": "^3.4.3",
		"chai": "^4.3.4",
		"fs-extra": "^10.0.0",
		"glob": "^7.1.4",
		"screenshot-desktop": "^1.12.7",
		"sinon": "^11.1.2",
		"tmp": "^0.2.1",
		"ts-loader": "^7.0.5",
		"uuid": "^3.4.0"
	},
	"enabledApiProposals": [
		"notebookEditorEdit",
		"notebookEditor"
	],
<<<<<<< HEAD
	"overrides": {
		"terser@<5.14.2": "5.14.2"
	}
=======
	"main": "dist/node/index.js",
	"name": "@vscode/jupyter-lsp-middleware",
	"overrides": {
		"terser@<5.14.2": "5.14.2"
	},
	"scripts": {
		"buildTests": "npm run download-api && npm run copyTestAssets && npm run compilewatch",
		"compile": "tsc -p ./",
		"compilewatch": "tsc -watch -p ./",
		"copyTestAssets": "node ./scripts/prepareTest.js",
		"download-api": "vscode-dts dev",
		"postdownload-api": "vscode-dts main",
		"prepare": "npm run download-api",
		"webpack": "webpack --mode production && node ./scripts/optimizeTypings.js",
		"webpack-dev": "webpack --mode development --watch",
		"webpack-link": "webpack --mode development && node ./scripts/optimizeTypings.js"
	},
	"types": "dist/node/index.d.ts"
>>>>>>> 237837f0
}<|MERGE_RESOLUTION|>--- conflicted
+++ resolved
@@ -1,31 +1,9 @@
 {
-<<<<<<< HEAD
-	"name": "@vscode/jupyter-lsp-middleware",
-	"description": "VS Code Python Language Server Middleware for Jupyter Notebook",
-	"main": "dist/node/index.js",
-	"types": "dist/node/index.d.ts",
-	"scripts": {
-		"buildTests": "npm run download-api && npm run copyTestAssets && npm run compilewatch",
-		"compile": "tsc -p ./",
-		"compilewatch": "tsc -watch -p ./",
-		"copyTestAssets": "node ./scripts/prepareTest.js",
-		"download-api": "vscode-dts dev",
-		"postdownload-api": "vscode-dts main",
-		"prepare": "npm run download-api",
-		"webpack": "webpack --mode production && node ./scripts/optimizeTypings.js",
-		"webpack-dev": "webpack --mode development --watch",
-		"webpack-link": "webpack --mode development && node ./scripts/optimizeTypings.js"
-	},
-=======
->>>>>>> 237837f0
 	"dependencies": {
 		"fast-myers-diff": "^3.0.1",
 		"sha.js": "^2.4.11"
 	},
-<<<<<<< HEAD
-=======
 	"description": "VS Code Python Language Server Middleware for Jupyter Notebook",
->>>>>>> 237837f0
 	"devDependencies": {
 		"@types/chai": "^4.2.21",
 		"@types/fs-extra": "^5.0.1",
@@ -48,11 +26,6 @@
 		"notebookEditorEdit",
 		"notebookEditor"
 	],
-<<<<<<< HEAD
-	"overrides": {
-		"terser@<5.14.2": "5.14.2"
-	}
-=======
 	"main": "dist/node/index.js",
 	"name": "@vscode/jupyter-lsp-middleware",
 	"overrides": {
@@ -71,5 +44,4 @@
 		"webpack-link": "webpack --mode development && node ./scripts/optimizeTypings.js"
 	},
 	"types": "dist/node/index.d.ts"
->>>>>>> 237837f0
 }