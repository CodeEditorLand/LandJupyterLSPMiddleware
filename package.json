{
<<<<<<< HEAD
	"dependencies": {
		"fast-myers-diff": "^3.0.1",
		"sha.js": "^2.4.11"
	},
	"description": "VS Code Python Language Server Middleware for Jupyter Notebook",
	"devDependencies": {
		"@types/chai": "^4.2.21",
		"@types/fs-extra": "^5.0.1",
		"@types/glob": "^7.1.1",
		"@types/node": "^12.19.12",
		"@types/sha.js": "^2.4.0",
		"@types/sinon": "^10.0.2",
		"@types/tmp": "^0.2.1",
		"@types/uuid": "^3.4.3",
		"chai": "^4.3.4",
		"fs-extra": "^10.0.0",
		"glob": "^7.1.4",
		"screenshot-desktop": "^1.12.7",
		"sinon": "^11.1.2",
		"tmp": "^0.2.1",
		"ts-loader": "^7.0.5",
		"uuid": "^3.4.0"
	},
	"enabledApiProposals": [
		"notebookEditorEdit",
		"notebookEditor"
	],
	"main": "dist/node/index.js",
	"name": "@vscode/jupyter-lsp-middleware",
	"overrides": {
		"terser@<5.14.2": "5.14.2"
	},
=======
	"name": "@vscode/jupyter-lsp-middleware",
	"description": "VS Code Python Language Server Middleware for Jupyter Notebook",
	"main": "dist/node/index.js",
	"types": "dist/node/index.d.ts",
>>>>>>> 4c184de4
	"scripts": {
		"buildTests": "npm run download-api && npm run copyTestAssets && npm run compilewatch",
		"compile": "tsc -p ./",
		"compilewatch": "tsc -watch -p ./",
		"copyTestAssets": "node ./scripts/prepareTest.js",
		"download-api": "vscode-dts dev",
		"postdownload-api": "vscode-dts main",
		"prepare": "npm run download-api",
		"webpack": "webpack --mode production && node ./scripts/optimizeTypings.js",
		"webpack-dev": "webpack --mode development --watch",
		"webpack-link": "webpack --mode development && node ./scripts/optimizeTypings.js"
	},
<<<<<<< HEAD
	"types": "dist/node/index.d.ts"
=======
	"dependencies": {
		"fast-myers-diff": "3.2.0",
		"sha.js": "2.4.11"
	},
	"devDependencies": {
		"@types/chai": "4.3.16",
		"@types/fs-extra": "11.0.4",
		"@types/glob": "8.1.0",
		"@types/node": "20.14.12",
		"@types/sha.js": "2.4.4",
		"@types/sinon": "17.0.3",
		"@types/tmp": "0.2.6",
		"@types/uuid": "10.0.0",
		"chai": "5.1.1",
		"fs-extra": "11.2.0",
		"glob": "11.0.0",
		"screenshot-desktop": "1.15.0",
		"sinon": "18.0.0",
		"tmp": "0.2.3",
		"ts-loader": "9.5.1",
		"uuid": "10.0.0"
	},
	"enabledApiProposals": [
		"notebookEditorEdit",
		"notebookEditor"
	],
	"overrides": {
		"terser@<5.14.2": "5.14.2"
	}
>>>>>>> 4c184de4
}<|MERGE_RESOLUTION|>--- conflicted
+++ resolved
@@ -1,43 +1,8 @@
 {
-<<<<<<< HEAD
-	"dependencies": {
-		"fast-myers-diff": "^3.0.1",
-		"sha.js": "^2.4.11"
-	},
-	"description": "VS Code Python Language Server Middleware for Jupyter Notebook",
-	"devDependencies": {
-		"@types/chai": "^4.2.21",
-		"@types/fs-extra": "^5.0.1",
-		"@types/glob": "^7.1.1",
-		"@types/node": "^12.19.12",
-		"@types/sha.js": "^2.4.0",
-		"@types/sinon": "^10.0.2",
-		"@types/tmp": "^0.2.1",
-		"@types/uuid": "^3.4.3",
-		"chai": "^4.3.4",
-		"fs-extra": "^10.0.0",
-		"glob": "^7.1.4",
-		"screenshot-desktop": "^1.12.7",
-		"sinon": "^11.1.2",
-		"tmp": "^0.2.1",
-		"ts-loader": "^7.0.5",
-		"uuid": "^3.4.0"
-	},
-	"enabledApiProposals": [
-		"notebookEditorEdit",
-		"notebookEditor"
-	],
-	"main": "dist/node/index.js",
-	"name": "@vscode/jupyter-lsp-middleware",
-	"overrides": {
-		"terser@<5.14.2": "5.14.2"
-	},
-=======
 	"name": "@vscode/jupyter-lsp-middleware",
 	"description": "VS Code Python Language Server Middleware for Jupyter Notebook",
 	"main": "dist/node/index.js",
 	"types": "dist/node/index.d.ts",
->>>>>>> 4c184de4
 	"scripts": {
 		"buildTests": "npm run download-api && npm run copyTestAssets && npm run compilewatch",
 		"compile": "tsc -p ./",
@@ -50,9 +15,6 @@
 		"webpack-dev": "webpack --mode development --watch",
 		"webpack-link": "webpack --mode development && node ./scripts/optimizeTypings.js"
 	},
-<<<<<<< HEAD
-	"types": "dist/node/index.d.ts"
-=======
 	"dependencies": {
 		"fast-myers-diff": "3.2.0",
 		"sha.js": "2.4.11"
@@ -82,5 +44,4 @@
 	"overrides": {
 		"terser@<5.14.2": "5.14.2"
 	}
->>>>>>> 4c184de4
 }