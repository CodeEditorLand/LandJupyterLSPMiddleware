--- conflicted
+++ resolved
@@ -16,28 +16,6 @@
 		"webpack-link": "webpack --mode development && node ./scripts/optimizeTypings.js"
 	},
 	"dependencies": {
-<<<<<<< HEAD
-		"fast-myers-diff": "^3.0.1",
-		"sha.js": "^2.4.11"
-	},
-	"devDependencies": {
-		"@types/chai": "^4.2.21",
-		"@types/fs-extra": "^5.0.1",
-		"@types/glob": "^7.1.1",
-		"@types/node": "^12.19.12",
-		"@types/sha.js": "^2.4.0",
-		"@types/sinon": "^10.0.2",
-		"@types/tmp": "^0.2.1",
-		"@types/uuid": "^3.4.3",
-		"chai": "^4.3.4",
-		"fs-extra": "^10.0.0",
-		"glob": "^7.1.4",
-		"screenshot-desktop": "^1.12.7",
-		"sinon": "^11.1.2",
-		"tmp": "^0.2.1",
-		"ts-loader": "^7.0.5",
-		"uuid": "^3.4.0"
-=======
 		"fast-myers-diff": "3.0.1",
 		"sha.js": "2.4.11"
 	},
@@ -58,7 +36,6 @@
 		"tmp": "0.2.1",
 		"ts-loader": "7.0.5",
 		"uuid": "3.4.0"
->>>>>>> 41b9aa86
 	},
 	"enabledApiProposals": [
 		"notebookEditorEdit",
