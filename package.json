--- conflicted
+++ resolved
@@ -3,21 +3,6 @@
 	"version": "0.0.1",
 	"private": false,
 	"description": "VS Code Python Language Server Middleware for Jupyter Notebook",
-<<<<<<< HEAD
-	"homepage": "https://github.com/CodeEditorLand/Foundation#readme",
-	"bugs": {
-		"url": "https://github.com/CodeEditorLand/Foundation/issues"
-	},
-	"repository": {
-		"type": "git",
-		"url": "git+https://github.com/CodeEditorLand/Foundation.git"
-	},
-	"license": "SEE LICENSE IN LICENSE",
-	"author": {
-		"name": "Playform",
-		"email": "Hello@Playform.Cloud",
-		"url": "https://playform.cloud"
-=======
 	"keywords": [
 		"land"
 	],
@@ -34,16 +19,12 @@
 		"name": "🌆 — Land —",
 		"email": "Land@PlayForm.Cloud",
 		"url": "HTTPS://Land.PlayForm.Cloud"
->>>>>>> 95cb2771
 	},
 	"type": "module",
 	"main": "dist/node/index.js",
 	"types": "dist/node/index.d.ts",
 	"scripts": {
-<<<<<<< HEAD
-=======
 		"Document": "Document 'Source/**/*.ts'",
->>>>>>> 95cb2771
 		"buildTests": "npm run download-api && npm run copyTestAssets && npm run compilewatch",
 		"compile": "tsc -p ./",
 		"compilewatch": "tsc -watch -p ./",
@@ -51,50 +32,12 @@
 		"download-api": "vscode-dts dev",
 		"postdownload-api": "vscode-dts main",
 		"prepare": "npm run download-api",
-<<<<<<< HEAD
-		"prepublishOnly": "TypeScriptESBuild 'Source/**/*.ts'",
-=======
 		"prepublishOnly": "Build 'Source/**/*.ts'",
->>>>>>> 95cb2771
 		"webpack": "webpack --mode production && node ./scripts/optimizeTypings.js",
 		"webpack-dev": "webpack --mode development --watch",
 		"webpack-link": "webpack --mode development && node ./scripts/optimizeTypings.js"
 	},
 	"dependencies": {
-<<<<<<< HEAD
-		"@vscode/lsp-notebook-concat": "^0.1.16",
-		"fast-myers-diff": "^3.0.1",
-		"sha.js": "^2.4.11",
-		"vscode-languageclient": "^8.0.2-next.4",
-		"vscode-languageserver-protocol": "^3.17.2-next.5",
-		"vscode-uri": "^3.0.2"
-	},
-	"devDependencies": {
-		"@types/chai": "^4.2.21",
-		"@types/fs-extra": "^5.0.1",
-		"@types/glob": "^7.1.1",
-		"@types/mocha": "^8.2.3",
-		"@types/node": "^12.19.12",
-		"@types/sha.js": "^2.4.0",
-		"@types/sinon": "^10.0.2",
-		"@types/tmp": "^0.2.1",
-		"@types/uuid": "^3.4.3",
-		"chai": "^4.3.4",
-		"fs-extra": "^10.0.0",
-		"glob": "^7.1.4",
-		"mocha": "^10.0.0",
-		"screenshot-desktop": "^1.12.7",
-		"sinon": "^11.1.2",
-		"tmp": "^0.2.1",
-		"ts-loader": "^7.0.5",
-		"typescript": "^4.6.2",
-		"typescript-esbuild": "0.4.5",
-		"uuid": "^3.4.0",
-		"vscode-dts": "^0.3.3",
-		"vscode-test": "^1.3.0",
-		"webpack": "^5.73.0",
-		"webpack-cli": "^4.9.2"
-=======
 		"fast-myers-diff": "3.2.0",
 		"sha.js": "2.4.11"
 	},
@@ -117,7 +60,6 @@
 		"tmp": "0.2.3",
 		"ts-loader": "9.5.1",
 		"uuid": "9.0.1"
->>>>>>> 95cb2771
 	},
 	"publishConfig": {
 		"access": "public"
